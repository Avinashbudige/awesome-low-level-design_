package restaurantmanagementsystem;

import restaurantmanagementsystem.decorator.Bill;
import restaurantmanagementsystem.model.*;

import java.util.List;

public class RestaurantManagementSystemDemo {
<<<<<<< HEAD
    public static void main(String[] args) {
        // --- 1. System Setup using the Restaurant Singleton ---
        System.out.println("=== Initializing Restaurant System ===");
        RestaurantManagementSystemFacade rmsFacade = RestaurantManagementSystemFacade.getInstance();

        // --- 2. Add table and staff ---
        Table table1 = rmsFacade.addTable(1, 4);
        Chef chef1 = rmsFacade.addChef("CHEF01", "Gordon");
        Waiter waiter1 = rmsFacade.addWaiter("W01", "Alice");

        // --- 3. Add menu items ---
        MenuItem pizza = rmsFacade.addMenuItem("PIZZA01", "Margherita Pizza", 12.50);
        MenuItem pasta = rmsFacade.addMenuItem("PASTA01", "Carbonara Pasta", 15.00);
        MenuItem coke = rmsFacade.addMenuItem("DRINK01", "Coke", 2.50);
        System.out.println("Initialization Complete.\n");

        // --- 4. Scenario: A waiter takes an order for a table ---
        // The Command Pattern is used inside the rmsFacade.takeOrder() method.
        System.out.println("=== SCENARIO 1: Taking an order ===");
        Order order1 = rmsFacade.takeOrder(table1.getId(), waiter1.getId(), List.of(pizza.getId(), coke.getId()));
        System.out.println("Order taken successfully. Order ID: " + order1.getOrderId());

        // --- 5. Scenario: Chef prepares food and notifies waiter ---
        System.out.println("\n=== SCENARIO 2: Chef prepares, Waiter gets notified ===");
        rmsFacade.markItemsAsReady(order1.getOrderId());
        rmsFacade.serveOrder(waiter1.getId(), order1.getOrderId());

        // --- 5. Scenario: Generate a bill with taxes and service charges ---
        // The Decorator Pattern is used inside rmsFacade.generateBill().
        System.out.println("\n=== SCENARIO 3: Generating the bill ===");
        Bill finalBill = rmsFacade.generateBill(order1.getOrderId());
        finalBill.printBill();
=======
    public static void run() {
        RestaurantManagementSystem restaurantManagementSystem = RestaurantManagementSystem.getInstance();

        // Add menu items
        MenuItem menuItem1 = restaurantManagementSystem.addMenuItem("Burger", 9.99);
        MenuItem menuItem2 = restaurantManagementSystem.addMenuItem("Pizza", 12.99);
        MenuItem menuItem3 = restaurantManagementSystem.addMenuItem("Salad", 7.99);

        // Add tables
        restaurantManagementSystem.addTable(1, 4);
        restaurantManagementSystem.addTable(2, 2);

        // Place an order
        Order order = restaurantManagementSystem.placeOrder(1, List.of(
                new OrderItem(menuItem1, 1),
                new OrderItem(menuItem3, 2)
        ));

        // Update order status
        restaurantManagementSystem.markOrderPreparing(order.getId());
        restaurantManagementSystem.markOrderReady(order.getId());
        restaurantManagementSystem.markOrderServed(order.getId());

        // Process payment
        Bill bill = restaurantManagementSystem.getBill(order.getId());
        restaurantManagementSystem.makePayment(bill, new CreditCardPayment());

        // Make a reservation
        Reservation reservation = restaurantManagementSystem.makeReservation("John Doe", "1234567890", 4, new Timestamp(System.currentTimeMillis()));

        // Add staff
        restaurantManagementSystem.addStaff(new Staff(1, "Alice", "Manager", "9876543210"));
        restaurantManagementSystem.addStaff(new Staff(2, "Bob", "Chef", "5432109876"));

        // Get menu
        List<MenuItem> menu = restaurantManagementSystem.getMenu();
        System.out.println("Menu:");
        for (MenuItem item : menu) {
            System.out.println(item.getName() + " - $" + item.getPrice());
        }
>>>>>>> a76caf13
    }
}<|MERGE_RESOLUTION|>--- conflicted
+++ resolved
@@ -1,45 +1,11 @@
 package restaurantmanagementsystem;
 
-import restaurantmanagementsystem.decorator.Bill;
-import restaurantmanagementsystem.model.*;
+import restaurantmanagementsystem.payment.CreditCardPayment;
 
+import java.sql.Timestamp;
 import java.util.List;
 
 public class RestaurantManagementSystemDemo {
-<<<<<<< HEAD
-    public static void main(String[] args) {
-        // --- 1. System Setup using the Restaurant Singleton ---
-        System.out.println("=== Initializing Restaurant System ===");
-        RestaurantManagementSystemFacade rmsFacade = RestaurantManagementSystemFacade.getInstance();
-
-        // --- 2. Add table and staff ---
-        Table table1 = rmsFacade.addTable(1, 4);
-        Chef chef1 = rmsFacade.addChef("CHEF01", "Gordon");
-        Waiter waiter1 = rmsFacade.addWaiter("W01", "Alice");
-
-        // --- 3. Add menu items ---
-        MenuItem pizza = rmsFacade.addMenuItem("PIZZA01", "Margherita Pizza", 12.50);
-        MenuItem pasta = rmsFacade.addMenuItem("PASTA01", "Carbonara Pasta", 15.00);
-        MenuItem coke = rmsFacade.addMenuItem("DRINK01", "Coke", 2.50);
-        System.out.println("Initialization Complete.\n");
-
-        // --- 4. Scenario: A waiter takes an order for a table ---
-        // The Command Pattern is used inside the rmsFacade.takeOrder() method.
-        System.out.println("=== SCENARIO 1: Taking an order ===");
-        Order order1 = rmsFacade.takeOrder(table1.getId(), waiter1.getId(), List.of(pizza.getId(), coke.getId()));
-        System.out.println("Order taken successfully. Order ID: " + order1.getOrderId());
-
-        // --- 5. Scenario: Chef prepares food and notifies waiter ---
-        System.out.println("\n=== SCENARIO 2: Chef prepares, Waiter gets notified ===");
-        rmsFacade.markItemsAsReady(order1.getOrderId());
-        rmsFacade.serveOrder(waiter1.getId(), order1.getOrderId());
-
-        // --- 5. Scenario: Generate a bill with taxes and service charges ---
-        // The Decorator Pattern is used inside rmsFacade.generateBill().
-        System.out.println("\n=== SCENARIO 3: Generating the bill ===");
-        Bill finalBill = rmsFacade.generateBill(order1.getOrderId());
-        finalBill.printBill();
-=======
     public static void run() {
         RestaurantManagementSystem restaurantManagementSystem = RestaurantManagementSystem.getInstance();
 
@@ -80,6 +46,5 @@
         for (MenuItem item : menu) {
             System.out.println(item.getName() + " - $" + item.getPrice());
         }
->>>>>>> a76caf13
     }
 }